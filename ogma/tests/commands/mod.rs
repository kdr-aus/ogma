--- conflicted
+++ resolved
@@ -721,7 +721,6 @@
 }
 
 #[test]
-<<<<<<< HEAD
 fn get_output_inference_be_smarter() {
     let x = process_w_table("append { get first | * 2 }", &Definitions::new());
 
@@ -733,7 +732,10 @@
             vec![n(1), n(20), o("b"), n(2)],
             vec![n(-30), n(100), o("z"), n(-60)],
         ],
-=======
+  );
+}
+
+#[test]
 fn locals_graph_change_bug() {
     let x = process_w_table(
         "skip 1 | append --value { get:Num first | * 1e6 | let $n | \\ 'mkt-cap ' | + $v }",
@@ -752,6 +754,5 @@
 --> help: variables must be in scope
           variables can be defined using the `let` command
 "
->>>>>>> 3756b5ad
     );
 }